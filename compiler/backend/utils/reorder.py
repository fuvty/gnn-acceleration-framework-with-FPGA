import numpy as np
from typing import List
<<<<<<< HEAD
from collections import defaultdict
from tqdm import tqdm

# TODO: @fty - 4 data processing functions
=======
>>>>>>> e8af8980

def weight_reorder(wbuffer: List[int], file: str, C_in: int, C_out: int, dst_file: str, dram_address: int):
    '''input:
        wbuffer: the weight buffer size [width(bytes), depth]
        file: a single weight data path
        C_in: input channel
        C_out: output channel
        dst_file: a combined saving path for all weights and bias
        dram_address: the starting address of the weight after reordering, in bytes
    TODO:
        1. offset = the depth that the weight occupies in buffer, in depth
        2. save the weight into dst_file (.bin) in the unit of 16x16 blocks (input-channel-first)
    output:
        offset: int
    '''
    
    weight: np.ndarray = np.load(file)

    # bias size / buffer size
    depth = weight.reshape(-1).shape[0] // (wbuffer[0]//4)

    # split bias into blocks
    block_size = (16,16)
    weights = reshaped_2d_matrix(weight, block_size[0], block_size[1])

    # reshape the blocks into 1D array
    reshaped_weights = np.array([])
    weights = weights.swapaxes(0,1)
    weights = weights.swapaxes(2,3)
    for col_block in weights:
        for row_block in col_block:
            row_block.reshape(-1)
            reshaped_weights = np.append(reshaped_weights, row_block)

    # add the weight to the end of the dst_file
    with open(dst_file, "ab") as f:
        reshaped_weights.astype(np.float32).tofile(f)
    
    return depth

def bias_combination(bbuffer: List[int], file: str, C_out: int, dst_file: str, dram_address: int):
    '''input:
        bbuffer: the bias buffer size [width(bytes), depth]
        file: a single bias data path
        C_out: output channel
        dst_file: a combined saving path for all weights and bias
        dram_address: the starting address of the bias after reordering, in bytes
    TODO:
        1. offset = the depth that the bias occupies in buffer, in depth
        2. save the bias into dst_file (.bin)
    output:
        offset: int
    '''
    # TODO: C_out channel and dram_address not used for now

    bias: np.ndarray = np.load(file)

    # bias size / buffer size
    depth = bias.reshape(-1).shape[0] // (bbuffer[0]//4)

    # partition bias into 16*16 blocks
    bias = bias.reshape(-1)

    # add the bias to the end of the dst_file
    with open(dst_file, "ab") as f:
        bias.astype(np.float32).tofile(f)
    
    return depth

<<<<<<< HEAD
=======

>>>>>>> e8af8980
def adj_reorder(data_file: str, index_file: str, 
    nodes: int, edges: int, dst_file: str, row_N: int, col_N: int):
    '''input:
        data_file: adjacent matrix data (value) read path
        index_file: adjacent matrix index (row + column) read path
        nodes: the number of nodes
        edges: the number of edges
        dst_file: destination adjacent matrix saving path 
        row_N: the number of rows in one block
        col_N: the number of columns in one block
    TODO:
        1. read the COO format adjacent matrix from data_file and index_file
        2. separate the adjacent matrix into dense blocks of shape (row_N, col_N)
        3. check if the nnzs in one row are at least 4 columns away from each other, 
           and pad zeros to satisfy the condition
        4. save the blocks in order into dst_file in COO format, fp32 for values, 
           16 bits for rows and 16 bits for columns (the row msb indicates if the nnz
           is the first in the row and the column msb indicates if the nnz is the last
           in the matrix, and the other 15 bits indicate the row/column index in the block)
    output: 
        nnzs: List, how many nnzs in each block 
        adj_dram_address: List, the start address of each block after reordering, in bytes
'''
    minimun_col_interval = 4
    
    # read value array and index array
    value_array: np.ndarray = np.load(data_file).reshape(1,-1)
    index_array: np.ndarray = np.load(index_file).reshape(2,-1)
    coo_array = np.concatenate((index_array, value_array), axis=0)

    # convert coo format to 2D numpy array
    # calculate the number of rows and columns so that the matrix can be divided by row_N and col_N
    size_x = int((np.ceil((1.0*nodes)/row_N)*row_N))
    size_y = int((np.ceil((1.0*nodes)/col_N)*col_N))
    size_xy = max(size_x, size_y)
    adj_matrix = COO2Matrix(coo_array, size_xy, size_xy)

    # partition the matrix into blocks
    block_size = (row_N, col_N)
    blocks = reshaped_2d_matrix(adj_matrix, block_size[0], block_size[1])

    # reorder the blocks
    nnzs = list()
    coo_blocks = list()
    for block_rows in tqdm(blocks):
        for block in block_rows:
            # reorder the block
            coo_block = Matrix2COO(block)
            coo_block = COOInterleave(coo_block, block_size[0], minimun_col_interval)
            coo_blocks.append(coo_block)
            # count nnzs
            nnz = coo_block.shape[1]
            nnzs.append(nnz)
            assert nnz < 2**16

    coo_custom_blocks = list()
    for coo_block in coo_blocks:
        order = np.lexsort((coo_block[1],coo_block[0]))
        coo_standard = coo_block[:,order]
        coo_custom = [CustomCOOElement(coo_element) for coo_element in coo_standard.T]
        # set first_in_row and last_in_row
        last_r = -1
        for i in range(len(coo_custom)):
            this_r = coo_custom[i].row
            if this_r != last_r:
                coo_custom[i].first_in_row = True
                if i > 0:
                    coo_custom[i-1].last_in_row = True
            last_r = this_r
        if len(coo_custom) > 0:
            coo_custom[-1].last_in_row = True
        coo_custom = [coo_custom[i] for i in np.argsort(order)]
        coo_custom_blocks.append(coo_custom)

    adj_dram_address = list()
    current_dram_address = 0
    for coo_block in coo_custom_blocks:
        adj_dram_address.append(current_dram_address)
        current_dram_address += len(coo_block) * 8

    # save the reordered blocks into dst_file
    for coo_block in tqdm(coo_custom_blocks):
        for coo_element in coo_block:
            coo_element.tofile(dst_file)

    return nnzs, adj_dram_address, current_dram_address


def feature2bin(data_file: str, bin_file: str):
    feature: np.ndarray = np.load(data_file)
    # convert feature array to one dimension fp32 binary file
    feature.reshape(-1).astype(np.float32).tofile(bin_file)
    # np.from_file(bin_file, dtype=np.float32).reshape(feature.shape)

    return None


class CustomCOOElement:
    # 8 bytes per element
    def __init__(self, row, col, data):
        self.row = row
        self.col = col
        self.data = data
        self.first_in_row: bool = False
        self.last_in_row: bool = False
    
    def __init__(self, coo_element):
        self.row: int = int(coo_element[0])
        self.col: int = int(coo_element[1])
        self.data: float = float(coo_element[2])
        self.first_in_row: bool = False
        self.last_in_row: bool = False

    def tofile(self, file: str):
        with open(file, "ab") as f:
            row = np.uint16(self.row)
            if self.first_in_row:
                # set the highest bit to 1
                row = row | 0x8000
            col = np.uint16(self.col)
            if self.last_in_row:
                # set the highest bit to 1
                col = col | 0x8000
            np.array([row, col], dtype=np.uint16).tofile(f)
            np.array([self.data], dtype=np.float32).tofile(f)


def reshaped_2d_matrix(arr, nrows, ncols):
    """
    Return an array of shape (n, nrows, ncols) where
    n * nrows * ncols = arr.size

    If arr is a 2D array, the returned array should look like n subblocks with
    each subblock preserving the "physical" layout of arr.
    """
    h, w = arr.shape
    assert h % nrows == 0, f"{h} rows is not evenly divisible by {nrows}"
    assert w % ncols == 0, f"{w} cols is not evenly divisible by {ncols}"
    return (arr.reshape(h//nrows, nrows, -1, ncols)
               .swapaxes(1,2)
               .reshape(h//nrows, w//ncols, nrows, ncols))

<<<<<<< HEAD
def COO2Matrix(coo: np.ndarray, size_x: int, size_y: int = -1):
=======

def COO2Matrix(coo: np.ndarray, nodes: int):
>>>>>>> e8af8980
    '''input:
        coo: a coo format adjacent matrix
        size_x: the number of rows
        size_y: the number of columns, if -1, then size_y = size_x
    output:
        adj_matrix: a 2D numpy array
    '''
    if size_y == -1:
        size_y = size_x
    adj_matrix = np.zeros((size_x, size_y))
    for i in range(coo.shape[1]):
        adj_matrix[int(coo[0][i])][int(coo[1][i])] = coo[2][i]
    return adj_matrix


def Matrix2COO(adj_matrix: np.ndarray):
    '''input:
        adj_matrix: a 2D numpy array
    output:
        coo: a coo format adjacent matrix
    '''
    coo = np.zeros((0,3))
    for r in range(adj_matrix.shape[0]):
        for c in range(adj_matrix.shape[1]):
            if adj_matrix[r][c] != 0:
                coo = np.append(coo, np.array([[r, c, adj_matrix[r][c]]]), axis=0)
    return coo.T


def COOInterleave(coo: np.ndarray, nodes, minimun_col_interval: int):
    '''input:
        coo: a coo format adjacent matrix
        minimun_col_interval: the minimun number of colums between two nnzs in one row
    output:
        interleave_coo: a COO format adjacent matrix
    '''
    # sort the coo array by row index, column index
    coo = coo[:,np.lexsort((coo[1],coo[0]))]


    # find a col and row pair with zero value that are not in coo
    def find_zero_pos(coo, last_r: int, last_c: int, coo_pos: int, nodes: int):
        '''
        input: 
            coo: a coo format adjacent matrix
            last_r: the last row index of a zero value
            last_c: the last column index of a zero value
            coo_pos: the next non-zero-element position in coo
            nodes: the number of nodes
        output:
            zero_index: a tuple of (row, column) index of the zero value
            coo_pos: the next non-zero-element position in coo
        '''
        next_r, next_c = coo[0,coo_pos], coo[1,coo_pos]
        for r in range(last_r, nodes):
            for c in range(last_c+1, nodes):
                if r == next_r and c == next_c:
                    # this is a nnz, continue
                    coo_pos += 1
                    next_r, next_c = coo[0,coo_pos], coo[1,coo_pos]
                    continue
                else:
                    zero_index = (r,c)
                    return zero_index, coo_pos

        raise Exception("No zero value found")


    # make each row a queue
    row_queue = {r:[] for r in np.unique(coo[0])}
    # iterate through each column in coo
    for i in range(coo.shape[1]):
        row_queue[coo[0][i]].append((coo[1,i], coo[2,i])) # (col, value)

    interleave_coo = np.zeros((0,3))
    # add the first element of each row queue and calculate the interval requirement
    row_interval_requirement = dict()
    for this_r in row_queue.keys():
        # update the requirements of all rows by minus 1
        for r in row_interval_requirement.keys():
            row_interval_requirement[r] -= 1
        # update the requirement of this row
        if len(row_queue[this_r]) > 1:
            row_interval_requirement[this_r] = minimun_col_interval
        else:
            # row_interval_requirement[this_r] = 0
            pass

        interleave_coo = np.append(interleave_coo, np.array([[this_r, row_queue[this_r][0][0], row_queue[this_r][0][1]]]), axis=0)
        row_queue[this_r].pop(0)
    
    # if the row queue is empty, remove it
    rows = list(row_queue.keys())
    for this_r in rows:
        if len(row_queue[this_r]) == 0:
            row_queue.pop(this_r)
            continue

    # loop until all the queues are empty
    add_zero_num = 0
    row, col = 0, 0
    zero_coo_pos = 0
    while len(row_queue) > 0:
        # choose the most acceptable row with the smallest requirement
        this_r = min(row_interval_requirement, key=row_interval_requirement.get)
        if row_interval_requirement[this_r] <= 0:
            # acceptable interval
            # update the requirements of all rows by minus 1
            for r in row_interval_requirement.keys():
                row_interval_requirement[r] -= 1
            # update the requirement of this row
            if len(row_queue[this_r]) > 1:
                row_interval_requirement[this_r] = minimun_col_interval
            else:
                row_interval_requirement[this_r] = 0
            # add to coo
            interleave_coo = np.append(interleave_coo, np.array([[this_r, row_queue[this_r][0][0], row_queue[this_r][0][1]]]), axis=0)
            row_queue[this_r].pop(0)
            # if the row queue is empty, remove it
            if len(row_queue[this_r]) == 0:
                row_queue.pop(this_r)
                row_interval_requirement.pop(this_r)
        else:
            # not acceptable interval, add dummy indecies with zero index
            for i in range(row_interval_requirement[this_r]):
                (row,col), zero_coo_pos = find_zero_pos(coo, row, col, zero_coo_pos, nodes)
                interleave_coo = np.append(interleave_coo, np.array([[row, col, 0.0]]), axis=0)
                add_zero_num += 1
            # update the requirements of all rows by minus dummy indecies
            for this_r in row_interval_requirement.keys():
                row_interval_requirement[this_r] -= row_interval_requirement[this_r]
    
    return interleave_coo.T


def MatrixInterleave(matrix: np.ndarray, minimun_col_interval: int):
    '''input:
        matrix: a 2D numpy array
        minimun_col_interval: the minimun number of colums between two nnzs in one row
    output:
        interleave_matrix: a COO format adjacent matrix
    '''
    interleave_matrix = np.zeros((0,3))
    for c in range(matrix.shape[1]):
        for r in range(matrix.shape[0]):
            last_col = -minimun_col_interval
            if matrix[r][c] != 0:
                if c - last_col > minimun_col_interval:
                    interleave_matrix = np.append(interleave_matrix, np.array([[r, c, matrix[r][c]]]), axis=0)
                    last_col = c
                else:
                    # add zero to fillin coo
                    for i in range(minimun_col_interval-(c-last_col)):
                        interleave_matrix = np.append(interleave_matrix, np.array([[r, last_col, 0]]), axis=0)
                interleave_matrix = np.append(interleave_matrix, np.array([[r, c, matrix[r][c]]]), axis=0)
    raise NotImplementedError<|MERGE_RESOLUTION|>--- conflicted
+++ resolved
@@ -1,12 +1,7 @@
 import numpy as np
 from typing import List
-<<<<<<< HEAD
 from collections import defaultdict
 from tqdm import tqdm
-
-# TODO: @fty - 4 data processing functions
-=======
->>>>>>> e8af8980
 
 def weight_reorder(wbuffer: List[int], file: str, C_in: int, C_out: int, dst_file: str, dram_address: int):
     '''input:
@@ -76,10 +71,6 @@
     
     return depth
 
-<<<<<<< HEAD
-=======
-
->>>>>>> e8af8980
 def adj_reorder(data_file: str, index_file: str, 
     nodes: int, edges: int, dst_file: str, row_N: int, col_N: int):
     '''input:
@@ -222,12 +213,7 @@
                .swapaxes(1,2)
                .reshape(h//nrows, w//ncols, nrows, ncols))
 
-<<<<<<< HEAD
 def COO2Matrix(coo: np.ndarray, size_x: int, size_y: int = -1):
-=======
-
-def COO2Matrix(coo: np.ndarray, nodes: int):
->>>>>>> e8af8980
     '''input:
         coo: a coo format adjacent matrix
         size_x: the number of rows
